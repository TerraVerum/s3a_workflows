--- conflicted
+++ resolved
@@ -29,11 +29,7 @@
 from .datagen import (
     SequenceDataGenerator,
     SquareMaskSequenceDataGenerator,
-<<<<<<< HEAD
-    forceDataSharding
-=======
     dataGeneratorFromIter,
->>>>>>> 4c5f44a4
 )
 
 
@@ -179,12 +175,12 @@
                 tvtFiles, [tvtWf.trainDir, tvtWf.validateDir, tvtWf.testDir]
             )
         ]
-        trainGenerator, valGenerator, testGenerator = map(forceDataSharding, generators)
+        trainGenerator, valGenerator, testGenerator = generators
 
         def calcNumBatches(fileList):
             return int(np.floor(len(fileList) / batchSize))
 
-        trainSteps, valSteps, testSteps = map(calcNumBatches, tvtFiles)
+        trainSteps, valSteps, testSteps = [calcNumBatches(lst) for lst in tvtFiles]
 
         overwriteFile = None
         if model is None:
